--- conflicted
+++ resolved
@@ -22,15 +22,8 @@
 DEALINGS IN THE SOFTWARE.
 */
 
-<<<<<<< HEAD
-#ifdef TARGET_NRF51_MICROBIT
-
-#ifndef MICROBIT_ACCELEROMETER_H
-#define MICROBIT_ACCELEROMETER_H
-=======
 #ifndef MICROBIT_ACCELEROMTER_H
 #define MICROBIT_ACCELEROMTER_H
->>>>>>> 8c2403e9
 
 #include "MicroBitConfig.h"
 #include "MicroBitComponent.h"
@@ -141,10 +134,10 @@
          * Device autodetection. Scans the given I2C bus for supported accelerometer devices.
          * if found, constructs an appropriate driver and returns it.
          *
-         * @param i2c the bus to scan. 
-         *
-         */
-        static MicroBitAccelerometer& autoDetect(MicroBitI2C &i2c); 
+         * @param i2c the bus to scan.
+         *
+         */
+        static MicroBitAccelerometer& autoDetect(MicroBitI2C &i2c);
 
         /**
          * Attempts to set the sample rate of the accelerometer to the specified value (in ms).
@@ -374,5 +367,4 @@
         uint16_t instantaneousPosture();
 };
 
-#endif
-#endif // TARGET_NRF51_MICROBIT+#endif