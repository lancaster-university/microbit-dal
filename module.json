{
  "name": "microbit-dal",
<<<<<<< HEAD
  "version": "2.0.0-calliope-1.0.5",
=======
  "version": "2.1.1",
>>>>>>> 8c2403e9
  "license": "MIT",
  "description": "The runtime library for the Calliope mini, based on the dal for BBC micro:bit, developed by Lancaster University",
  "keywords": [
    "calliope",
    "mini",
    "mbed-classic",
    "microbit",
    "runtime",
    "library",
    "lancaster",
    "University"
  ],
  "author": "Joe Finney <j.finney@lancaster.ac.uk (mailto:j.finney@lancaster.ac.uk) >",
  "homepage": "https://github.com/lancaster-university/microbit-dal/",
  "dependencies": {
    "mbed-classic": "calliope-mini/mbed-classic#microbit_hfclk+mb6-calliope-1.0.0",
    "ble": "lancaster-university/BLE_API#v2.5.0+mb3",
    "ble-nrf51822": "lancaster-university/nrf51822#v2.5.0+mb7",
    "nrf51-sdk": "lancaster-university/nrf51-sdk#v2.2.0+mb4"
  },
  "extraIncludes": [
    "inc/core",
    "inc/types",
    "inc/drivers",
    "inc/bluetooth",
    "inc/platform"
  ]
}<|MERGE_RESOLUTION|>--- conflicted
+++ resolved
@@ -1,10 +1,6 @@
 {
   "name": "microbit-dal",
-<<<<<<< HEAD
-  "version": "2.0.0-calliope-1.0.5",
-=======
-  "version": "2.1.1",
->>>>>>> 8c2403e9
+  "version": "2.1.1-calliope",
   "license": "MIT",
   "description": "The runtime library for the Calliope mini, based on the dal for BBC micro:bit, developed by Lancaster University",
   "keywords": [
