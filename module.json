--- conflicted
+++ resolved
@@ -1,10 +1,6 @@
 {
   "name": "microbit-dal",
-<<<<<<< HEAD
-  "version": "2.0.0-rc8-calliope-1.0.4",
-=======
-  "version": "2.0.0-rc9",
->>>>>>> 2cff906f
+  "version": "2.0.0-rc9-calliope-1.0.4",
   "license": "MIT",
   "description": "The runtime library for the Calliope mini, based on the dal for BBC micro:bit, developed by Lancaster University",
   "keywords": [
