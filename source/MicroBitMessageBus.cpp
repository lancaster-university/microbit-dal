/**
  * Class definition for a MicroBitMessageBus.
  *
  * The MicroBitMessageBus handles all messages passed between components.
  */

#include "MicroBit.h"

/**
  * Constructor. 
  * Create a new Message Bus.
  */
MicroBitMessageBus::MicroBitMessageBus()
{
	this->listeners = NULL;
    this->evt_queue_head = NULL;
    this->evt_queue_tail = NULL;
    this->nonce_val = 0;
}

/**
 * Returns a 'nonce' for use with the NONCE_ID channel of the message bus.
 */
uint16_t MicroBitMessageBus::nonce()
{
    // In the global scheme of things, a terrible nonce generator. 
    // However, for our purposes, this is simple and adequate for local use.
    // This would be a bad idea if our events were networked though - can you think why?
    return nonce_val++;
}

/**
  * Invokes a callback on a given MicroBitListener
  *
  * Internal wrapper function, used to enable
  * parameterised callbacks through the fiber scheduler.
  */
void async_callback(void *param)
{
	MicroBitListener *listener = (MicroBitListener *)param;

    // OK, now we need to decide how to behave depending on our configuration.
    // If this a fiber f already active within this listener then check our
    // configuration to determine the correct course of action. 
    //

    if (listener->flags & MESSAGE_BUS_LISTENER_BUSY)
    {
        // Drop this event, if that's how we've been configured.
        if (listener->flags & MESSAGE_BUS_LISTENER_DROP_IF_BUSY)
            return;

        // Queue this event up for later, if that's how we've been configured.
        if (listener->flags & MESSAGE_BUS_LISTENER_QUEUE_IF_BUSY)
        {
            listener->queue(listener->evt);
            return;
        }
    }

    // Determine the calling convention for the callback, and invoke... 
    // C++ is really bad at this! Especially as the ARM compiler is yet to support C++ 11 :-/

    // Record that we have a fiber going into this listener...
    listener->flags |= MESSAGE_BUS_LISTENER_BUSY;

    while (1)
    {
        // Firstly, check for a method callback into an object.
        if (listener->flags & MESSAGE_BUS_LISTENER_METHOD)
            listener->cb_method->fire(listener->evt);

        // Now a parameterised C function
        else if (listener->flags & MESSAGE_BUS_LISTENER_PARAMETERISED)
            listener->cb_param(listener->evt, listener->cb_arg);

        // We must have a plain C function
        else
            listener->cb(listener->evt);

        // If there are more events to process, dequeue te next one and process it.
        if ((listener->flags & MESSAGE_BUS_LISTENER_QUEUE_IF_BUSY) && listener->evt_queue)
        {
            MicroBitEventQueueItem *item = listener->evt_queue;

            listener->evt = item->evt;
            listener->evt_queue = listener->evt_queue->next;
            delete item;
        }
        else
            break;
    }

    // The fiber of exiting... clear our state.
    listener->flags &= ~MESSAGE_BUS_LISTENER_BUSY;
}


/**
  * Queue the given event for processing at a later time.
  * Add the given event at the tail of our queue.
  *
  * @param The event to queue. 
  */
void MicroBitMessageBus::queueEvent(MicroBitEvent &evt)
{
    int processingComplete;

    // Firstly, process all handler regsitered as URGENT. These pre-empt the queue, and are useful for fast, high priority services.
    processingComplete = this->process(evt, MESSAGE_BUS_LISTENER_URGENT);

    if (!processingComplete)
    {
        // We need to queue this event for later processing...
        MicroBitEventQueueItem *item = new MicroBitEventQueueItem(evt);

        __disable_irq();

        if (evt_queue_tail == NULL)
            evt_queue_head = evt_queue_tail = item;
        else 
            evt_queue_tail->next = item;

        __enable_irq();
    }
}

/**
  * Extract the next event from the front of the event queue (if present).
  * @return 
  *
  * @param The event to queue. 
  */
MicroBitEventQueueItem* MicroBitMessageBus::dequeueEvent()
{
    MicroBitEventQueueItem *item = NULL;

    __disable_irq();
 
    if (evt_queue_head != NULL)
    { 
        item = evt_queue_head;
        evt_queue_head = item->next;

        if (evt_queue_head == NULL)
            evt_queue_tail = NULL;
    }
    
    __enable_irq();

    return item;
}

/**
  * Periodic callback from MicroBit.
  * Process at least one event from the event queue, if it is not empty.
  * We then continue processing events until something appears on the runqueue.
  */  
void MicroBitMessageBus::idleTick()
{
    MicroBitEventQueueItem *item = this->dequeueEvent();

    // Whilst there are events to process and we have no useful other work to do, pull them off the queue and process them.
    while (item)
    {
        // send the event to all standard event listeners.
        this->process(item->evt);

        // Free the queue item.
        delete item;

        // If we have created some useful work to do, we stop processing.
        // This helps to minimise the number of blocked fibers we create at any point in time, therefore
        // also reducing the RAM footprint. 
        if(!scheduler_runqueue_empty())
            break;

        // Pull the next event to process, if there is one.
        item = this->dequeueEvent();
    }
}

/**
  * Indicates whether or not we have any background work to do.
  * @ return 1 if there are any events waitingto be processed, 0 otherwise. 
  */
int MicroBitMessageBus::isIdleCallbackNeeded()
{
    return !(evt_queue_head == NULL);  
}

/**
  * Queues the given event to be sent to all registered recipients.
  *
  * @param The event to send. 
  *
  * n.b. THIS IS NOW WRAPPED BY THE MicroBitEvent CLASS FOR CONVENIENCE...
  *
  * Example:
  * @code 
  * MicroBitEvent evt(id,MICROBIT_BUTTON_EVT_DOWN,ticks,CREATE_ONLY);
  * evt.fire();
  *
  * //OR YOU CAN DO THIS...  
  * MicroBitEvent evt(id,MICROBIT_BUTTON_EVT_DOWN);
  * @endcode
  */
void MicroBitMessageBus::send(MicroBitEvent evt)
{
    // We simply queue processing of the event until we're scheduled in normal thread context.
    // We do this to avoid the possibility of executing event handler code in IRQ context, which may bring
    // hidden race conditions to kids code. Queuing all events ensures causal ordering (total ordering in fact).

    this->queueEvent(evt);
    return;
}

/*
 * Deliver the given event to all registered event handlers.
 * Event handlers are called using the invoke() mechanism provided by the fier scheduler
 * This will attempt to call the event handler directly, but spawn a fiber should that
 * event handler attempt a blocking operation.
 * @param evt The event to be delivered.
 * @param mask The type of listeners to process (optional). Matches MicroBitListener flags. If not defined, all standard listeners will be processed.
 * @return The 1 if all matching listeners were processed, 0 if further processing is required.
 */
int MicroBitMessageBus::process(MicroBitEvent &evt, uint32_t mask)
{
	MicroBitListener *l;
    int complete = 1;

    l = listeners;
    while (l != NULL)
    {
	    if((l->id == evt.source || l->id == MICROBIT_ID_ANY) && (l->value == evt.value || l->value == MICROBIT_EVT_ANY))
        {
<<<<<<< HEAD
            if(l->flags & mask) 
            {
                l->evt = evt;

                // OK, if this handler has regisitered itself as non-blocking, we just execute it directly... 
                // This is normally only done for trusted system components.
                // Otherwise, we invoke it in a 'fork on block' context, that will automatically create a fiber
                // should the event handler attempt a blocking operation, but doesn't have the overhead
                // of creating a fiber needlessly. (cool huh?)
                if (l->flags & MESSAGE_BUS_LISTENER_NONBLOCKING)
                    async_callback(l);
                else
                    invoke(async_callback, l);
            }
=======
			l->evt = evt;

            // OK, if this handler has regisitered itself as non-blocking, we just execute it directly... 
            // This is normally only done for trusted system components.
            // Otherwise, we invoke it in a 'fork on block' context, that will automatically create a fiber
            // should the event handler attempt a blocking operation, but doesn't have the overhead
            // of creating a fiber needlessly. (cool huh?)
            if (l->flags & MESSAGE_BUS_LISTENER_NONBLOCKING || currentFiber->flags & MICROBIT_FIBER_FLAG_DO_NOT_PAGE)
                async_callback(l);
>>>>>>> 85b2b1e0
            else
            {
                complete = 0;
            }
		}

		l = l->next;
	}

    return complete;
}

/**
  * Register a listener function.
  * 
  * @param id The source of messages to listen for. Events sent from any other IDs will be filtered. 
  * Use MICROBIT_ID_ANY to receive events from all components.
  *
  * @param value The value of messages to listen for. Events with any other values will be filtered. 
  * Use MICROBIT_VALUE_ANY to receive events of any value.
  *
  * @param hander The function to call when an event is received.
  *
  * Example:
  * @code 
  * void onButtonBClick(MicroBitEvent evt)
  * {
  * 	//do something
  * }
  * uBit.MessageBus.listen(MICROBIT_ID_BUTTON_B, MICROBIT_BUTTON_EVT_CLICK, onButtonBClick); // call function when ever a click event is detected.
  * @endcode
  */

void MicroBitMessageBus::listen(int id, int value, void (*handler)(MicroBitEvent), uint16_t flags) 
{
	if (handler == NULL)
		return;

	MicroBitListener *newListener = new MicroBitListener(id, value, handler, flags);

    if(!add(newListener))
        delete newListener;
}

void MicroBitMessageBus::listen(int id, int value, void (*handler)(MicroBitEvent, void*), void* arg, uint16_t flags) 
{
	if (handler == NULL)
		return;

	MicroBitListener *newListener = new MicroBitListener(id, value, handler, arg, flags);

    if(!add(newListener))
        delete newListener;
}

/**
 * Unregister a listener function.
 * Listners are identified by the Event ID, Event VALUE and handler registered using listen().
 * 
 * @param id The Event ID used to register the listener.
 * @param value The Event VALUE used to register the listener.
 * @param handler The function used to register the listener.
 *
 *
 * Example:
 * @code 
 * void onButtonBClick()
 * {
 * 	//do something
 * }
 *
 * uBit.MessageBus.ignore(MICROBIT_ID_BUTTON_B, MICROBIT_BUTTON_EVT_CLICK, onButtonBClick); 
 * @endcode
 */
void MicroBitMessageBus::ignore(int id, int value, void (*handler)(MicroBitEvent))
{
	if (handler == NULL)
		return;

	MicroBitListener listener(id, value, handler);
    remove(&listener);
}

/**
 * Unregister a listener function.
 * Listners are identified by the Event ID, Event VALUE and handler registered using listen().
 * 
 * @param id The Event ID used to register the listener.
 * @param value The Event VALUE used to register the listener.
 * @param handler The function used to register the listener.
 *
 *
 * Example:
 * @code 
 * void onButtonBClick(void *arg)
 * {
 * 	//do something
 * }
 *
 * uBit.MessageBus.ignore(MICROBIT_ID_BUTTON_B, MICROBIT_BUTTON_EVT_CLICK, onButtonBClick); 
 * @endcode
 */
void MicroBitMessageBus::ignore(int id, int value, void (*handler)(MicroBitEvent, void*))
{
	if (handler == NULL)
		return;

    // The remove function is not comparing the [arg] anyhow.
	MicroBitListener listener(id, value, handler, NULL);
    remove(&listener);
}


/**
  * Add the given MicroBitListener to the list of event handlers, unconditionally.
  * @param listener The MicroBitListener to validate.
  * @return 1 if the listener is valid, 0 otherwise.
  */
int MicroBitMessageBus::add(MicroBitListener *newListener)
{
	MicroBitListener *l, *p;
    int methodCallback;

	//handler can't be NULL!
	if (newListener == NULL)
		return 0;

	l = listeners;

	// Firstly, we treat a listener as an idempotent operation. Ensure we don't already have this handler
	// registered in a that will already capture these events. If we do, silently ignore.

    // We always check the ID, VALUE and CB_METHOD fields.
    // If we have a callback to a method, check the cb_method class. Otherwise, the cb function point is sufficient.
    while (l != NULL)
    {
        methodCallback = (newListener->flags & MESSAGE_BUS_LISTENER_METHOD) && (l->flags & MESSAGE_BUS_LISTENER_METHOD);

        if (l->id == newListener->id && l->value == newListener->value && (methodCallback ? *l->cb_method == *newListener->cb_method : l->cb == newListener->cb))
            return 0;

        l = l->next;
    }

    // We have a valid, new event handler. Add it to the list.
	// if listeners is null - we can automatically add this listener to the list at the beginning...
	if (listeners == NULL)
	{
		listeners = newListener;
		return 1;
	}

	// We maintain an ordered list of listeners. 
	// The chain is held stictly in increasing order of ID (first level), then value code (second level).
	// Find the correct point in the chain for this event.
	// Adding a listener is a rare occurance, so we just walk the list...

	p = listeners;
	l = listeners;

	while (l != NULL && l->id < newListener->id)
	{
		p = l;
		l = l->next;
	}

	while (l != NULL && l->id == newListener->id && l->value < newListener->value)
	{
		p = l;
		l = l->next;
	}

	//add at front of list
	if (p == listeners && (newListener->id < p->id || (p->id == newListener->id && p->value > newListener->value)))
	{
		newListener->next = p;

		//this new listener is now the front!
		listeners = newListener;
	}

	//add after p
	else
	{
		newListener->next = p->next;
		p->next = newListener;
	}

    return 1;
}

/**
  * Remove a MicroBitListener from the list that matches the given listener.
  * @param listener The MicroBitListener to validate.
  * @return The number of listeners removed from the list.
  */
int MicroBitMessageBus::remove(MicroBitListener *listener)
{
	MicroBitListener *l, *p;
    int removed = 0;

	//handler can't be NULL!
	if (listener == NULL)
		return 0;

	l = listeners;
	p = NULL;

    // Walk this list of event handlers. Delete any that match the given listener.
    while (l != NULL)
    {
        if ((listener->flags & MESSAGE_BUS_LISTENER_METHOD) == (l->flags & MESSAGE_BUS_LISTENER_METHOD))
        {
            if(((listener->flags & MESSAGE_BUS_LISTENER_METHOD) && (*l->cb_method == *listener->cb_method)) || 
                    ((!(listener->flags & MESSAGE_BUS_LISTENER_METHOD) && l->cb == listener->cb)))
            {
                if ((listener->id == MICROBIT_ID_ANY || listener->id == l->id) && (listener->value == MICROBIT_EVT_ANY || listener->value == l->value))
                {
                    // Found a match. Remove from the list.
                    if (p == NULL)
                        listeners = l->next;
                    else 
                        p->next = l->next;

                    // delete the listener.
                    MicroBitListener *t = l;
                    l = l->next;

                    delete t;
                    removed++;

                    continue;
                }
            }
        }

        p = l;
        l = l->next;
    }

    return removed;
}

/**
 * Returns the microBitListener with the given position in our list.
 * @param n The position in the list to return.
 * @return the MicroBitListener at postion n in the list, or NULL if the position is invalid.
 */
MicroBitListener* MicroBitMessageBus::elementAt(int n)
{
    MicroBitListener *l = listeners;

    while (n > 0)
    {
        if (l == NULL)
            return NULL;

        n--;
        l = l->next;
    }

    return l;
}
<|MERGE_RESOLUTION|>--- conflicted
+++ resolved
@@ -234,7 +234,6 @@
     {
 	    if((l->id == evt.source || l->id == MICROBIT_ID_ANY) && (l->value == evt.value || l->value == MICROBIT_EVT_ANY))
         {
-<<<<<<< HEAD
             if(l->flags & mask) 
             {
                 l->evt = evt;
@@ -249,17 +248,6 @@
                 else
                     invoke(async_callback, l);
             }
-=======
-			l->evt = evt;
-
-            // OK, if this handler has regisitered itself as non-blocking, we just execute it directly... 
-            // This is normally only done for trusted system components.
-            // Otherwise, we invoke it in a 'fork on block' context, that will automatically create a fiber
-            // should the event handler attempt a blocking operation, but doesn't have the overhead
-            // of creating a fiber needlessly. (cool huh?)
-            if (l->flags & MESSAGE_BUS_LISTENER_NONBLOCKING || currentFiber->flags & MICROBIT_FIBER_FLAG_DO_NOT_PAGE)
-                async_callback(l);
->>>>>>> 85b2b1e0
             else
             {
                 complete = 0;
