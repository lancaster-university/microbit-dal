--- conflicted
+++ resolved
@@ -226,7 +226,6 @@
     f->flags = 0;
     f->tcb.stack_base = CORTEX_M0_STACK_BASE;
 
-<<<<<<< HEAD
 #if CONFIG_ENABLED(MICROBIT_FIBER_USER_DATA)
     f->user_data = 0;
 #endif
@@ -236,11 +235,6 @@
     f->next = fiberList;
     fiberList = f;
     __enable_irq();
-=======
-    #if CONFIG_ENABLED(MICROBIT_FIBER_USER_DATA)
-    f->user_data = 0;
-    #endif
->>>>>>> 15ebed2a
 
     return f;
 }
@@ -385,7 +379,6 @@
         messageBus->ignore(evt.source, evt.value, scheduler_event);
 }
 
-<<<<<<< HEAD
 /**
  * Internal utility function to perform a fork operation on the current fiber, and return
  * the current fibers context to the point at which it was checkpointed.
@@ -393,8 +386,6 @@
  * This function is called whenever a fiber requests a "Fork on Block" behaviour and a
  * blocking call to the scheduler is requested.
  */
-=======
->>>>>>> 15ebed2a
 static Fiber* handle_fob()
 {
     Fiber *f = currentFiber;
@@ -406,12 +397,8 @@
         // Allocate a TCB from the new fiber. This will come from the tread pool if availiable,
         // else a new one will be allocated on the heap.
         forkedFiber = getFiberContext();
-<<<<<<< HEAD
         
         // If we're out of memory, there's nothing we can do.
-=======
-         // If we're out of memory, there's nothing we can do.
->>>>>>> 15ebed2a
         // keep running in the context of the current thread as a best effort.
         if (forkedFiber != NULL) {
 #if CONFIG_ENABLED(MICROBIT_FIBER_USER_DATA)
@@ -443,10 +430,7 @@
         return;
     }
 
-<<<<<<< HEAD
     // Fork a new fiber if necessary
-=======
->>>>>>> 15ebed2a
     Fiber *f = handle_fob();
 
     // Calculate and store the time we want to wake up.
@@ -514,20 +498,8 @@
 	if (messageBus == NULL || !fiber_scheduler_running())
 		return MICROBIT_NOT_SUPPORTED;
 
-<<<<<<< HEAD
     // Fork a new fiber if necessary
     Fiber *f = handle_fob();
-=======
-    Fiber *f = handle_fob();
-
-    // in case we created a new fiber, make sure to initialize its context
-    // in case schedule() isn't called immedietly afterwards
-    if (f != currentFiber) {
-        dequeue_fiber(f);
-        queue_fiber(f, &runQueue);
-        schedule();
-    }
->>>>>>> 15ebed2a
 
     // Encode the event data in the context field. It's handy having a 32 bit core. :-)
     f->context = value << 16 | id;
@@ -606,16 +578,10 @@
     // spawn a thread to deal with it.
     currentFiber->flags |= MICROBIT_FIBER_FLAG_FOB;
     entry_fn();
-<<<<<<< HEAD
 
 #if CONFIG_ENABLED(MICROBIT_FIBER_USER_DATA)
     currentFiber->user_data = 0;
 #endif
-=======
-    #if CONFIG_ENABLED(MICROBIT_FIBER_USER_DATA)
-    currentFiber->user_data = 0;
-    #endif
->>>>>>> 15ebed2a
     currentFiber->flags &= ~MICROBIT_FIBER_FLAG_FOB;
 
     // If this is is an exiting fiber that for spawned to handle a blocking call, recycle it.
@@ -679,16 +645,10 @@
     // spawn a thread to deal with it.
     currentFiber->flags |= MICROBIT_FIBER_FLAG_FOB;
     entry_fn(param);
-<<<<<<< HEAD
 
 #if CONFIG_ENABLED(MICROBIT_FIBER_USER_DATA)
     currentFiber->user_data = 0;
 #endif
-=======
-    #if CONFIG_ENABLED(MICROBIT_FIBER_USER_DATA)
-    currentFiber->user_data = 0;
-    #endif
->>>>>>> 15ebed2a
     currentFiber->flags &= ~MICROBIT_FIBER_FLAG_FOB;
 
     // If this is is an exiting fiber that for spawned to handle a blocking call, recycle it.
@@ -834,7 +794,6 @@
     // Remove ourselves form the runqueue.
     dequeue_fiber(currentFiber);
 
-<<<<<<< HEAD
     // Scan the FiberPool and release memory to the heap if it is full.
     for (Fiber *p = fiberPool; p; p = p->qnext) 
         fiberPoolSize++;
@@ -849,22 +808,6 @@
         fiberPoolSize--;
     }
 
-=======
-    // limit the number of fibers in the pool
-    int numFree = 0;
-    for (Fiber *p = fiberPool; p; p = p->next) {
-        if (!p->next && numFree > 3) {
-            p->prev->next = NULL;
-            free((void *)p->stack_bottom);
-            memset(p, 0, sizeof(*p));
-            free(p);
-            break;
-        }
-        numFree++;
-    }
-
-
->>>>>>> 15ebed2a
     // Add ourselves to the list of free fibers
     queue_fiber(currentFiber, &fiberPool);
 
@@ -921,11 +864,7 @@
     // If we're too small, increase our buffer size.
     if (bufferSize < stackDepth)
     {
-<<<<<<< HEAD
         // We are only here when the current stack is the stack of fiber [f].
-=======
-        // We are only here, when the current stack is the stack of fiber [f].
->>>>>>> 15ebed2a
         // Make sure the contents of [currentFiber] variable reflects that, otherwise
         // an external memory allocator might get confused when scanning fiber stacks.
         Fiber *prevCurrFiber = currentFiber;
@@ -943,12 +882,8 @@
 
         // Recalculate where the top of the stack is and we're done.
         f->stack_top = f->stack_bottom + bufferSize;
-<<<<<<< HEAD
         
         // Restore Fiber context
-=======
-
->>>>>>> 15ebed2a
         currentFiber = prevCurrFiber;
     }
 }
