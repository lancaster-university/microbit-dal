--- conflicted
+++ resolved
@@ -22,18 +22,6 @@
 DEALINGS IN THE SOFTWARE.
 */
 
-<<<<<<< HEAD
-#ifdef TARGET_NRF51_MICROBIT
-
-/**
- * Class definition for MicroBit Accelerometer.
- *
- * Represents an implementation of the Freescale MMA8653 3 axis accelerometer
- * Also includes basic data caching and on demand activation.
- */
-#include "MicroBitConfig.h"
-=======
->>>>>>> 8c2403e9
 #include "MicroBitAccelerometer.h"
 #include "ErrorNo.h"
 #include "MicroBitEvent.h"
@@ -84,7 +72,7 @@
  * Device autodetection. Scans the given I2C bus for supported accelerometer devices.
  * if found, constructs an appropriate driver and returns it.
  *
- * @param i2c the bus to scan. 
+ * @param i2c the bus to scan.
  * @param id the unique EventModel id of this component. Defaults to: MICROBIT_ID_ACCELEROMETER
  *
  */
@@ -630,24 +618,4 @@
 {
 }
 
-<<<<<<< HEAD
-const MMA8653SampleRangeConfig MMA8653SampleRange[MMA8653_SAMPLE_RANGES] = {
-    {2, 0},
-    {4, 1},
-    {8, 2}
-};
-
-const MMA8653SampleRateConfig MMA8653SampleRate[MMA8653_SAMPLE_RATES] = {
-    {1250,      0x00},
-    {2500,      0x08},
-    {5000,      0x10},
-    {10000,     0x18},
-    {20000,     0x20},
-    {80000,     0x28},
-    {160000,    0x30},
-    {640000,    0x38}
-};
-#endif
-=======
-MicroBitAccelerometer* MicroBitAccelerometer::detectedAccelerometer = NULL;
->>>>>>> 8c2403e9
+MicroBitAccelerometer* MicroBitAccelerometer::detectedAccelerometer = NULL;