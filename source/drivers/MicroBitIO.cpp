--- conflicted
+++ resolved
@@ -4,9 +4,9 @@
 Copyright (c) 2016 British Broadcasting Corporation.
 This software is provided by Lancaster University by arrangement with the BBC.
 
-Modifications Copyright (c) 2016 Calliope GbR
-Modifications are provided by DELTA Systems (Georg Sommer) - Thomas Kern 
-und Björn Eberhardt GbR by arrangement with Calliope GbR. 
+Modifications Copyright (c) 2016 Calliope gGmbH
+Modifications are provided by DELTA Systems (Georg Sommer) - Thomas Kern
+und Björn Eberhardt GbR by arrangement with Calliope GbR.
 
 Permission is hereby granted, free of charge, to any person obtaining a
 copy of this software and associated documentation files (the "Software"),
@@ -50,60 +50,37 @@
                        int ID_P9, int ID_P10,int ID_P11,
                        int ID_P12,int ID_P13,int ID_P14,
                        int ID_P15,int ID_P16,int ID_P19,
-<<<<<<< HEAD
                        int ID_P20
 #ifdef TARGET_NRF51_CALLIOPE
                        , int ID_P21
 #endif
     ) :
-    P0 (ID_P0, MICROBIT_PIN_P0, PIN_CAPABILITY_ALL),            //P0 is the left most pad (ANALOG/DIGITAL/TOUCH) (CM: P1)
-    P1 (ID_P1, MICROBIT_PIN_P1, PIN_CAPABILITY_ALL),            //P1 is the middle pad (ANALOG/DIGITAL/TOUCH)    (CM: P2)
-    P2 (ID_P2, MICROBIT_PIN_P2, PIN_CAPABILITY_ALL),            //P2 is the right most pad (ANALOG/DIGITAL/TOUCH)(CM: RX)
-    P3 (ID_P3, MICROBIT_PIN_P3, PIN_CAPABILITY_AD),             //COL1 (ANALOG/DIGITAL)
-    P4 (ID_P4, MICROBIT_PIN_P4, PIN_CAPABILITY_AD),             //COL2 (ANALOG/DIGITAL)
-    P5 (ID_P5, MICROBIT_PIN_P5, PIN_CAPABILITY_DIGITAL),        //BTN_A
-    P6 (ID_P6, MICROBIT_PIN_P6, PIN_CAPABILITY_DIGITAL),        //ROW2
-    P7 (ID_P7, MICROBIT_PIN_P7, PIN_CAPABILITY_DIGITAL),        //ROW1
-#ifdef TARGET_NRF51_CALLIOPE
-    P8 (ID_P8, MICROBIT_PIN_P8, PIN_CAPABILITY_AD),             // (CM: TX/Analog)
-#else
-    P8 (ID_P8, MICROBIT_PIN_P8, PIN_CAPABILITY_DIGITAL),        //PIN 18
-#endif
-    P9 (ID_P9, MICROBIT_PIN_P9, PIN_CAPABILITY_DIGITAL),        //ROW3
-    P10(ID_P10,MICROBIT_PIN_P10,PIN_CAPABILITY_AD),             //COL3 (ANALOG/DIGITAL)
-    P11(ID_P11,MICROBIT_PIN_P11,PIN_CAPABILITY_DIGITAL),        //BTN_B
-    P12(ID_P12,MICROBIT_PIN_P12,PIN_CAPABILITY_DIGITAL),        //PIN 20 (CM: P0)
-    P13(ID_P13,MICROBIT_PIN_P13,PIN_CAPABILITY_DIGITAL),        //SCK
-    P14(ID_P14,MICROBIT_PIN_P14,PIN_CAPABILITY_DIGITAL),        //MISO
-    P15(ID_P15,MICROBIT_PIN_P15,PIN_CAPABILITY_DIGITAL),        //MOSI
-    P16(ID_P16,MICROBIT_PIN_P16,PIN_CAPABILITY_DIGITAL),        //PIN 16 (CM: P3)
-    P19(ID_P19,MICROBIT_PIN_P19,PIN_CAPABILITY_DIGITAL),        //SCL
-    P20(ID_P20,MICROBIT_PIN_P20,PIN_CAPABILITY_DIGITAL)         //SDA
-#ifdef TARGET_NRF51_CALLIOPE
-    ,
-    P21(ID_P21,MICROBIT_PIN_P21,PIN_CAPABILITY_AD)              // (CM: Microphone)
-#endif
-=======
-                       int ID_P20) :
-    P0 (ID_P0, MICROBIT_PIN_P0, PIN_CAPABILITY_ALL),             //P0 is the left most pad (ANALOG/DIGITAL/TOUCH)
-    P1 (ID_P1, MICROBIT_PIN_P1, PIN_CAPABILITY_ALL),             //P1 is the middle pad (ANALOG/DIGITAL/TOUCH)
-    P2 (ID_P2, MICROBIT_PIN_P2, PIN_CAPABILITY_ALL),             //P2 is the right most pad (ANALOG/DIGITAL/TOUCH)
+    P0 (ID_P0, MICROBIT_PIN_P0, PIN_CAPABILITY_ALL),             //P0 is the left most pad (ANALOG/DIGITAL/TOUCH) (CM: P1)
+    P1 (ID_P1, MICROBIT_PIN_P1, PIN_CAPABILITY_ALL),             //P1 is the middle pad (ANALOG/DIGITAL/TOUCH)    (CM: P2)
+    P2 (ID_P2, MICROBIT_PIN_P2, PIN_CAPABILITY_ALL),             //P2 is the right most pad (ANALOG/DIGITAL/TOUCH)(CM: RX)
     P3 (ID_P3, MICROBIT_PIN_P3, PIN_CAPABILITY_ALL),             //COL1 (ANALOG/DIGITAL)
     P4 (ID_P4, MICROBIT_PIN_P4, PIN_CAPABILITY_ALL),             //COL2 (ANALOG/DIGITAL)
     P5 (ID_P5, MICROBIT_PIN_P5, PIN_CAPABILITY_STANDARD),        //BTN_A
     P6 (ID_P6, MICROBIT_PIN_P6, PIN_CAPABILITY_STANDARD),        //ROW2
     P7 (ID_P7, MICROBIT_PIN_P7, PIN_CAPABILITY_STANDARD),        //ROW1
+#ifdef TARGET_NRF51_CALLIOPE
+    P8 (ID_P8, MICROBIT_PIN_P8, PIN_CAPABILITY_ALL),             // (CM: TX/Analog)
+#else
     P8 (ID_P8, MICROBIT_PIN_P8, PIN_CAPABILITY_STANDARD),        //PIN 18
+#endif
     P9 (ID_P9, MICROBIT_PIN_P9, PIN_CAPABILITY_STANDARD),        //ROW3
     P10(ID_P10,MICROBIT_PIN_P10,PIN_CAPABILITY_ALL),             //COL3 (ANALOG/DIGITAL)
     P11(ID_P11,MICROBIT_PIN_P11,PIN_CAPABILITY_STANDARD),        //BTN_B
-    P12(ID_P12,MICROBIT_PIN_P12,PIN_CAPABILITY_STANDARD),        //PIN 20
+    P12(ID_P12,MICROBIT_PIN_P12,PIN_CAPABILITY_STANDARD),        //PIN 20 (CM: P0)
     P13(ID_P13,MICROBIT_PIN_P13,PIN_CAPABILITY_STANDARD),        //SCK
     P14(ID_P14,MICROBIT_PIN_P14,PIN_CAPABILITY_STANDARD),        //MISO
     P15(ID_P15,MICROBIT_PIN_P15,PIN_CAPABILITY_STANDARD),        //MOSI
-    P16(ID_P16,MICROBIT_PIN_P16,PIN_CAPABILITY_STANDARD),        //PIN 16
+    P16(ID_P16,MICROBIT_PIN_P16,PIN_CAPABILITY_STANDARD),        //PIN 16 (CM: P3)
     P19(ID_P19,MICROBIT_PIN_P19,PIN_CAPABILITY_STANDARD),        //SCL
     P20(ID_P20,MICROBIT_PIN_P20,PIN_CAPABILITY_STANDARD)         //SDA
->>>>>>> fe3a3dd1
+#ifdef TARGET_NRF51_CALLIOPE
+    ,
+    P21(ID_P21,MICROBIT_PIN_P21,PIN_CAPABILITY_ANALOG_IN)        // (CM: Microphone)
+#endif
 {
 }