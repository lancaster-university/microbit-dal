/*
The MIT License (MIT)

Copyright (c) 2016 British Broadcasting Corporation.
This software is provided by Lancaster University by arrangement with the BBC.

Permission is hereby granted, free of charge, to any person obtaining a
copy of this software and associated documentation files (the "Software"),
to deal in the Software without restriction, including without limitation
the rights to use, copy, modify, merge, publish, distribute, sublicense,
and/or sell copies of the Software, and to permit persons to whom the
Software is furnished to do so, subject to the following conditions:

The above copyright notice and this permission notice shall be included in
all copies or substantial portions of the Software.

THE SOFTWARE IS PROVIDED "AS IS", WITHOUT WARRANTY OF ANY KIND, EXPRESS OR
IMPLIED, INCLUDING BUT NOT LIMITED TO THE WARRANTIES OF MERCHANTABILITY,
FITNESS FOR A PARTICULAR PURPOSE AND NONINFRINGEMENT. IN NO EVENT SHALL
THE AUTHORS OR COPYRIGHT HOLDERS BE LIABLE FOR ANY CLAIM, DAMAGES OR OTHER
LIABILITY, WHETHER IN AN ACTION OF CONTRACT, TORT OR OTHERWISE, ARISING
FROM, OUT OF OR IN CONNECTION WITH THE SOFTWARE OR THE USE OR OTHER
DEALINGS IN THE SOFTWARE.
*/

#include "MicroBitConfig.h"
#include "MicroBitBLEManager.h"
#include "MicroBitEddystone.h"
#include "MicroBitStorage.h"
#include "MicroBitFiber.h"
#include "MicroBitSystemTimer.h"

/* The underlying Nordic libraries that support BLE do not compile cleanly with the stringent GCC settings we employ.
 * If we're compiling under GCC, then we suppress any warnings generated from this code (but not the rest of the DAL)
 * The ARM cc compiler is more tolerant. We don't test __GNUC__ here to detect GCC as ARMCC also typically sets this
 * as a compatability option, but does not support the options used...
 */
#if !defined(__arm)
#pragma GCC diagnostic ignored "-Wunused-function"
#pragma GCC diagnostic push
#pragma GCC diagnostic ignored "-Wunused-parameter"
#endif

#include "ble.h"

extern "C" {
#include "device_manager.h"
uint32_t btle_set_gatt_table_size(uint32_t size);
}

/*
 * Return to our predefined compiler settings.
 */
#if !defined(__arm)
#pragma GCC diagnostic pop
#endif

#define MICROBIT_PAIRING_FADE_SPEED 4

//
// Local enumeration of valid security modes. Used only to optimise pre‐processor comparisons.
//
#define __SECURITY_MODE_ENCRYPTION_OPEN_LINK 0
#define __SECURITY_MODE_ENCRYPTION_NO_MITM 1
#define __SECURITY_MODE_ENCRYPTION_WITH_MITM 2
//
// Some Black Magic to compare the definition of our security mode in MicroBitConfig with a given parameter.
// Required as the MicroBitConfig option is actually an mbed enum, that is not normally comparable at compile time.
//

#define __CAT(a, ...) a##__VA_ARGS__
#define SECURITY_MODE(x) __CAT(__, x)
#define SECURITY_MODE_IS(x) (SECURITY_MODE(MICROBIT_BLE_SECURITY_LEVEL) == SECURITY_MODE(x))

const char *MICROBIT_BLE_MANUFACTURER = NULL;
#ifdef TARGET_NRF51_CALLIOPE
const char *MICROBIT_BLE_MODEL = "Calliope mini";
#else
const char *MICROBIT_BLE_MODEL = "BBC micro:bit";
#endif
const char *MICROBIT_BLE_HARDWARE_VERSION = NULL;
const char *MICROBIT_BLE_FIRMWARE_VERSION = MICROBIT_DAL_VERSION;
const char *MICROBIT_BLE_SOFTWARE_VERSION = NULL;
const int8_t MICROBIT_BLE_POWER_LEVEL[] = {-30, -20, -16, -12, -8, -4, 0, 4};

/*
 * Many of the mbed interfaces we need to use only support callbacks to plain C functions, rather than C++ methods.
 * So, we maintain a pointer to the MicroBitBLEManager that's in use. Ths way, we can still access resources on the micro:bit
 * whilst keeping the code modular.
 */
MicroBitBLEManager *MicroBitBLEManager::manager = NULL; // Singleton reference to the BLE manager. many mbed BLE API callbacks still do not support member funcions yet. :-(

static uint8_t deviceID = 255;          // Unique ID for the peer that has connected to us.
static Gap::Handle_t pairingHandle = 0; // The connection handle used during a pairing process. Used to ensure that connections are dropped elegantly.

static void storeSystemAttributes(Gap::Handle_t handle)
{
    if (MicroBitBLEManager::manager->storage != NULL && deviceID < MICROBIT_BLE_MAXIMUM_BONDS)
    {
        ManagedString key("bleSysAttrs");

        KeyValuePair *bleSysAttrs = MicroBitBLEManager::manager->storage->get(key);

        BLESysAttribute attrib;
        BLESysAttributeStore attribStore;

        uint16_t len = sizeof(attrib.sys_attr);

        sd_ble_gatts_sys_attr_get(handle, attrib.sys_attr, &len, BLE_GATTS_SYS_ATTR_FLAG_SYS_SRVCS);

        //copy our stored sysAttrs
        if (bleSysAttrs != NULL)
        {
            memcpy(&attribStore, bleSysAttrs->value, sizeof(BLESysAttributeStore));
            delete bleSysAttrs;
        }

        //check if we need to update
        if (memcmp(attribStore.sys_attrs[deviceID].sys_attr, attrib.sys_attr, len) != 0)
        {
            attribStore.sys_attrs[deviceID] = attrib;
            MicroBitBLEManager::manager->storage->put(key, (uint8_t *)&attribStore, sizeof(attribStore));
        }
    }
}

/**
  * Callback when a BLE GATT disconnect occurs.
  */
static void bleDisconnectionCallback(const Gap::DisconnectionCallbackParams_t *reason)
{
    MicroBitEvent(MICROBIT_ID_BLE, MICROBIT_BLE_EVT_DISCONNECTED);

    if (MicroBitBLEManager::manager)
    {
        MicroBitBLEManager::manager->advertise();
        MicroBitBLEManager::manager->deferredSysAttrWrite(reason->handle);
    }
}

/**
  * Callback when a BLE connection is established.
  */
static void bleConnectionCallback(const Gap::ConnectionCallbackParams_t *)
{
    MicroBitEvent(MICROBIT_ID_BLE, MICROBIT_BLE_EVT_CONNECTED);
}

/**
  * Callback when a BLE SYS_ATTR_MISSING.
  */
static void bleSysAttrMissingCallback(const GattSysAttrMissingCallbackParams *params)
{
    int complete = 0;
    deviceID = 255;

    dm_handle_t dm_handle = {0, 0, 0, 0};

    int ret = dm_handle_get(params->connHandle, &dm_handle);

    if (ret == 0)
        deviceID = dm_handle.device_id;

    if (MicroBitBLEManager::manager->storage != NULL && deviceID < MICROBIT_BLE_MAXIMUM_BONDS)
    {
        ManagedString key("bleSysAttrs");

        KeyValuePair *bleSysAttrs = MicroBitBLEManager::manager->storage->get(key);

        BLESysAttributeStore attribStore;
        BLESysAttribute attrib;

        if (bleSysAttrs != NULL)
        {
            //restore our sysAttrStore
            memcpy(&attribStore, bleSysAttrs->value, sizeof(BLESysAttributeStore));
            delete bleSysAttrs;

            attrib = attribStore.sys_attrs[deviceID];

            ret = sd_ble_gatts_sys_attr_set(params->connHandle, attrib.sys_attr, sizeof(attrib.sys_attr), BLE_GATTS_SYS_ATTR_FLAG_SYS_SRVCS);

            complete = 1;

            if (ret == 0)
                ret = sd_ble_gatts_service_changed(params->connHandle, 0x000c, 0xffff);
        }
    }

    if (!complete)
        sd_ble_gatts_sys_attr_set(params->connHandle, NULL, 0, 0);
}

static void passkeyDisplayCallback(Gap::Handle_t handle, const SecurityManager::Passkey_t passkey)
{
    (void)handle; /* -Wunused-param */

    ManagedString passKey((const char *)passkey, SecurityManager::PASSKEY_LEN);

    if (MicroBitBLEManager::manager)
        MicroBitBLEManager::manager->pairingRequested(passKey);
}

static void securitySetupCompletedCallback(Gap::Handle_t handle, SecurityManager::SecurityCompletionStatus_t status)
{
    (void)handle; /* -Wunused-param */

    dm_handle_t dm_handle = {0, 0, 0, 0};
    int ret = dm_handle_get(handle, &dm_handle);

    if (ret == 0)
        deviceID = dm_handle.device_id;

    if (MicroBitBLEManager::manager)
    {
        pairingHandle = handle;
        MicroBitBLEManager::manager->pairingComplete(status == SecurityManager::SEC_STATUS_SUCCESS);
    }
}

/**
 * Constructor.
 *
 * Configure and manage the micro:bit's Bluetooth Low Energy (BLE) stack.
 *
 * @param _storage an instance of MicroBitStorage used to persist sys attribute information. (This is required for compatability with iOS).
 *
 * @note The BLE stack *cannot*  be brought up in a static context (the software simply hangs or corrupts itself).
 * Hence, the init() member function should be used to initialise the BLE stack.
 */
MicroBitBLEManager::MicroBitBLEManager(MicroBitStorage &_storage) : storage(&_storage)
{
    manager = this;
    this->ble = NULL;
    this->pairingStatus = 0;
    this->status = MICROBIT_COMPONENT_RUNNING;
}

/**
 * Constructor.
 *
 * Configure and manage the micro:bit's Bluetooth Low Energy (BLE) stack.
 *
 * @note The BLE stack *cannot*  be brought up in a static context (the software simply hangs or corrupts itself).
 * Hence, the init() member function should be used to initialise the BLE stack.
 */
MicroBitBLEManager::MicroBitBLEManager() : storage(NULL)
{
    manager = this;
    this->ble = NULL;
    this->pairingStatus = 0;
}

/**
 * When called, the micro:bit will begin advertising for a predefined period,
 * MICROBIT_BLE_ADVERTISING_TIMEOUT seconds to bonded devices.
 */
MicroBitBLEManager *MicroBitBLEManager::getInstance()
{
    if (manager == 0)
    {
        manager = new MicroBitBLEManager;
    }
    return manager;
}

/**
 * When called, the micro:bit will begin advertising for a predefined period,
 * MICROBIT_BLE_ADVERTISING_TIMEOUT seconds to bonded devices.
 */
void MicroBitBLEManager::advertise()
{
    if (ble)
        ble->gap().startAdvertising();
}

/**
 * A member function used to defer writes to flash, in order to prevent a write collision with 
 * softdevice.
 * @param handle The handle offered by soft device during pairing.
 * */
void MicroBitBLEManager::deferredSysAttrWrite(Gap::Handle_t handle)
{
    pairingHandle = handle;
    this->status |= MICROBIT_BLE_STATUS_STORE_SYSATTR;
}

/**
  * Post constructor initialisation method as the BLE stack cannot be brought
  * up in a static context.
  *
  * @param deviceName The name used when advertising
  * @param serialNumber The serial number exposed by the device information service
  * @param messageBus An instance of an EventModel, used during pairing.
  * @param enableBonding If true, the security manager enabled bonding.
  *
  * @code
  * bleManager.init(uBit.getName(), uBit.getSerial(), uBit.messageBus, true);
  * @endcode
  */
void MicroBitBLEManager::init(ManagedString deviceName, ManagedString serialNumber, EventModel &messageBus, bool enableBonding)
{
    // TODO make this configuration dependent
#ifdef TARGET_NRF51_CALLIOPE
    ManagedString BLEName("Calliope mini");
#else
    ManagedString BLEName("BBC micro:bit");
#endif
    this->deviceName = deviceName;

#if !(CONFIG_ENABLED(MICROBIT_BLE_WHITELIST))
    ManagedString namePrefix(" [");
    ManagedString namePostfix("]");
    BLEName = BLEName + namePrefix + deviceName + namePostfix;
#endif

// Start the BLE stack.
#if CONFIG_ENABLED(MICROBIT_HEAP_REUSE_SD)
    btle_set_gatt_table_size(MICROBIT_SD_GATT_TABLE_SIZE);
#endif

    ble = new BLEDevice();
    ble->init();

    // automatically restart advertising after a device disconnects.
    ble->gap().onDisconnection(bleDisconnectionCallback);
    ble->gattServer().onSysAttrMissing(bleSysAttrMissingCallback);

    // generate an event when a Bluetooth connection is established
    ble->gap().onConnection(bleConnectionCallback);

    // Configure the stack to hold onto the CPU during critical timing events.
    // mbed-classic performs __disable_irq() calls in its timers that can cause
    // MIC failures on secure BLE channels...
    ble_common_opt_radio_cpu_mutex_t opt;
    opt.enable = 1;
    sd_ble_opt_set(BLE_COMMON_OPT_RADIO_CPU_MUTEX, (const ble_opt_t *)&opt);

#if CONFIG_ENABLED(MICROBIT_BLE_PRIVATE_ADDRESSES)
    // Configure for private addresses, so kids' behaviour can't be easily tracked.
    ble->gap().setAddress(BLEProtocol::AddressType::RANDOM_PRIVATE_RESOLVABLE, {0});
#endif

    // Setup our security requirements.
    ble->securityManager().onPasskeyDisplay(passkeyDisplayCallback);
    ble->securityManager().onSecuritySetupCompleted(securitySetupCompletedCallback);
// @bluetooth_mdw: select either passkey pairing (more secure), "just works" pairing (less secure but nice and simple for the user)
// or no security
// Default to passkey pairing with MITM protection
#if (SECURITY_MODE_IS(SECURITY_MODE_ENCRYPTION_NO_MITM))
    // Just Works
    ble->securityManager().init(enableBonding, false, SecurityManager::IO_CAPS_NONE, (const uint8_t*) "000000");
#elif (SECURITY_MODE_IS(SECURITY_MODE_ENCRYPTION_OPEN_LINK))
    // no security
    ble->securityManager().init(false, false, SecurityManager::IO_CAPS_DISPLAY_ONLY,  (const uint8_t*) "000000");
#else
    // passkey
    ble->securityManager().init(enableBonding, true, SecurityManager::IO_CAPS_DISPLAY_ONLY,  (const uint8_t*) "000000");
#endif

    if (enableBonding)
    {
        // If we're in pairing mode, review the size of the bond table.
        int bonds = getBondCount();

        // TODO: It would be much better to implement some sort of LRU/NFU policy here,
        // but this isn't currently supported in mbed, so we'd need to layer break...

        // If we're full, empty the bond table.
        if (bonds >= MICROBIT_BLE_MAXIMUM_BONDS)
            ble->securityManager().purgeAllBondingState();
    }

#if CONFIG_ENABLED(MICROBIT_BLE_WHITELIST)
    // Configure a whitelist to filter all connection requetss from unbonded devices.
    // Most BLE stacks only permit one connection at a time, so this prevents denial of service attacks.
    BLEProtocol::Address_t bondedAddresses[MICROBIT_BLE_MAXIMUM_BONDS];
    Gap::Whitelist_t whitelist;
    whitelist.addresses = bondedAddresses;
    whitelist.capacity = MICROBIT_BLE_MAXIMUM_BONDS;

    ble->securityManager().getAddressesFromBondTable(whitelist);

    ble->gap().setWhitelist(whitelist);
    ble->gap().setScanningPolicyMode(Gap::SCAN_POLICY_IGNORE_WHITELIST);
    ble->gap().setAdvertisingPolicyMode(Gap::ADV_POLICY_FILTER_CONN_REQS);
#endif

    // Configure the radio at our default power level
    setTransmitPower(MICROBIT_BLE_DEFAULT_TX_POWER);

// Bring up core BLE services.
#if CONFIG_ENABLED(MICROBIT_BLE_DFU_SERVICE)
    new MicroBitDFUService(*ble);
    ble->gap().accumulateAdvertisingPayload(GapAdvertisingData::COMPLETE_LIST_128BIT_SERVICE_IDS, MicroBitDFUServiceUUID, 16);
#endif

#if CONFIG_ENABLED(MICROBIT_BLE_PARTIAL_FLASHING)
    new MicroBitPartialFlashingService(*ble, messageBus);
#endif

#if CONFIG_ENABLED(MICROBIT_BLE_DEVICE_INFORMATION_SERVICE)
    DeviceInformationService ble_device_information_service(*ble, MICROBIT_BLE_MANUFACTURER, MICROBIT_BLE_MODEL, serialNumber.toCharArray(), MICROBIT_BLE_HARDWARE_VERSION, MICROBIT_BLE_FIRMWARE_VERSION, MICROBIT_BLE_SOFTWARE_VERSION);
#else
    (void)serialNumber;
#endif

#if CONFIG_ENABLED(MICROBIT_BLE_EVENT_SERVICE)
    new MicroBitEventService(*ble, messageBus);
#else
    (void)messageBus;
#endif

    // Configure for high speed mode where possible.
    Gap::ConnectionParams_t fast;
    ble->getPreferredConnectionParams(&fast);
    fast.minConnectionInterval = 8;  // 10 ms
    fast.maxConnectionInterval = 16; // 20 ms
    fast.slaveLatency = 0;
    ble->setPreferredConnectionParams(&fast);

// Setup advertising.
#if CONFIG_ENABLED(MICROBIT_BLE_WHITELIST)
    ble->accumulateAdvertisingPayload(GapAdvertisingData::BREDR_NOT_SUPPORTED);
#else
    ble->accumulateAdvertisingPayload(GapAdvertisingData::BREDR_NOT_SUPPORTED | GapAdvertisingData::LE_GENERAL_DISCOVERABLE);
#endif

    ble->accumulateAdvertisingPayload(GapAdvertisingData::COMPLETE_LOCAL_NAME, (uint8_t *)BLEName.toCharArray(), BLEName.length());
    ble->setAdvertisingType(GapAdvertisingParams::ADV_CONNECTABLE_UNDIRECTED);
    ble->setAdvertisingInterval(MICROBIT_BLE_ADVERTISING_INTERVAL);
#if (MICROBIT_BLE_ADVERTISING_TIMEOUT > 0)
    ble->gap().setAdvertisingTimeout(MICROBIT_BLE_ADVERTISING_TIMEOUT);
#endif

// If we have whitelisting enabled, then prevent only enable advertising of we have any binded devices...
// This is to further protect kids' privacy. If no-one initiates BLE, then the device is unreachable.
// If whiltelisting is disabled, then we always advertise.
#if CONFIG_ENABLED(MICROBIT_BLE_WHITELIST)
    if (whitelist.size > 0)
#endif
        ble->startAdvertising();
}

/**
 * Change the output power level of the transmitter to the given value.
 *
 * @param power a value in the range 0..7, where 0 is the lowest power and 7 is the highest.
 *
 * @return MICROBIT_OK on success, or MICROBIT_INVALID_PARAMETER if the value is out of range.
 *
 * @code
 * // maximum transmission power.
 * bleManager.setTransmitPower(7);
 * @endcode
 */
int MicroBitBLEManager::setTransmitPower(int power)
{
    if (power < 0 || power >= MICROBIT_BLE_POWER_LEVELS)
        return MICROBIT_INVALID_PARAMETER;

    if (ble->gap().setTxPower(MICROBIT_BLE_POWER_LEVEL[power]) != NRF_SUCCESS)
        return MICROBIT_NOT_SUPPORTED;

    return MICROBIT_OK;
}

/**
 * Determines the number of devices currently bonded with this micro:bit.
 * @return The number of active bonds.
 */
int MicroBitBLEManager::getBondCount()
{
    BLEProtocol::Address_t bondedAddresses[MICROBIT_BLE_MAXIMUM_BONDS];
    Gap::Whitelist_t whitelist;
    whitelist.addresses = bondedAddresses;
    whitelist.capacity = MICROBIT_BLE_MAXIMUM_BONDS;
    ble->securityManager().getAddressesFromBondTable(whitelist);

    return whitelist.bonds;
}

/**
 * A request to pair has been received from a BLE device.
 * If we're in pairing mode, display the passkey to the user.
 * Also, purge the bonding table if it has reached capacity.
 *
 * @note for internal use only.
 */
void MicroBitBLEManager::pairingRequested(ManagedString passKey)
{
    // Update our mode to display the passkey.
    this->passKey = passKey;
    this->pairingStatus = MICROBIT_BLE_PAIR_REQUEST;
}

/**
 * A pairing request has been sucessfully completed.
 * If we're in pairing mode, display a success or failure message.
 *
 * @note for internal use only.
 */
void MicroBitBLEManager::pairingComplete(bool success)
{
    this->pairingStatus = MICROBIT_BLE_PAIR_COMPLETE;

    pairing_completed_at_time = system_timer_current_time();

    if (success)
    {
        this->pairingStatus |= MICROBIT_BLE_PAIR_SUCCESSFUL;
        this->status |= MICROBIT_BLE_STATUS_DISCONNECT;
    }
}

/**
 * Periodic callback in thread context.
 * We use this here purely to safely issue a disconnect operation after a pairing operation is complete.
 */
void MicroBitBLEManager::idleTick()
{
    if (this->status & MICROBIT_BLE_STATUS_DISCONNECT)
    {
        if((system_timer_current_time() - pairing_completed_at_time) >= MICROBIT_BLE_DISCONNECT_AFTER_PAIRING_DELAY) {
            if (ble)
                ble->disconnect(pairingHandle, Gap::REMOTE_DEV_TERMINATION_DUE_TO_POWER_OFF);
            this->status &= ~MICROBIT_BLE_STATUS_DISCONNECT;
        }
    }

    if (this->status & MICROBIT_BLE_STATUS_STORE_SYSATTR)
    {
        storeSystemAttributes(pairingHandle);
        this->status &= ~MICROBIT_BLE_STATUS_STORE_SYSATTR;
    }
}


/**
* Stops any currently running BLE advertisements
*/
void MicroBitBLEManager::stopAdvertising()
{
    ble->gap().stopAdvertising();
}

#if CONFIG_ENABLED(MICROBIT_BLE_EDDYSTONE_URL)
/**
  * Set the content of Eddystone URL frames
  *
  * @param url The url to broadcast
  *
  * @param calibratedPower the transmission range of the beacon (Defaults to: 0xF0 ~10m).
  *
  * @param connectable true to keep bluetooth connectable for other services, false otherwise. (Defaults to true)
  *
  * @param interval the rate at which the micro:bit will advertise url frames. (Defaults to MICROBIT_BLE_EDDYSTONE_ADV_INTERVAL)
  *
  * @note The calibratedPower value ranges from -100 to +20 to a resolution of 1. The calibrated power should be binary encoded.
  * More information can be found at https://github.com/google/eddystone/tree/master/eddystone-uid#tx-power
  */
int MicroBitBLEManager::advertiseEddystoneUrl(const char* url, int8_t calibratedPower, bool connectable, uint16_t interval)
{
    ble->gap().stopAdvertising();
    ble->clearAdvertisingPayload();

    ble->setAdvertisingType(connectable ? GapAdvertisingParams::ADV_CONNECTABLE_UNDIRECTED : GapAdvertisingParams::ADV_NON_CONNECTABLE_UNDIRECTED);
    ble->setAdvertisingInterval(interval);

    ble->accumulateAdvertisingPayload(GapAdvertisingData::BREDR_NOT_SUPPORTED | GapAdvertisingData::LE_GENERAL_DISCOVERABLE);

    int ret = MicroBitEddystone::getInstance()->setURL(ble, url, calibratedPower);

#if (MICROBIT_BLE_ADVERTISING_TIMEOUT > 0)
    ble->gap().setAdvertisingTimeout(MICROBIT_BLE_ADVERTISING_TIMEOUT);
#endif
    ble->gap().startAdvertising();

    return ret;
}

/**
  * Set the content of Eddystone URL frames, but accepts a ManagedString as a url.
  *
  * @param url The url to broadcast
  *
  * @param calibratedPower the transmission range of the beacon (Defaults to: 0xF0 ~10m).
  *
  * @param connectable true to keep bluetooth connectable for other services, false otherwise. (Defaults to true)
  *
  * @param interval the rate at which the micro:bit will advertise url frames. (Defaults to MICROBIT_BLE_EDDYSTONE_ADV_INTERVAL)
  *
  * @note The calibratedPower value ranges from -100 to +20 to a resolution of 1. The calibrated power should be binary encoded.
  * More information can be found at https://github.com/google/eddystone/tree/master/eddystone-uid#tx-power
  */
int MicroBitBLEManager::advertiseEddystoneUrl(ManagedString url, int8_t calibratedPower, bool connectable, uint16_t interval)
{
    return advertiseEddystoneUrl((char *)url.toCharArray(), calibratedPower, connectable, interval);
}
#endif

#if CONFIG_ENABLED(MICROBIT_BLE_EDDYSTONE_UID)
/**
  * Set the content of Eddystone UID frames
  *
  * @param uid_namespace: the uid namespace. Must 10 bytes long.
  *
  * @param uid_instance:  the uid instance value. Must 6 bytes long.
  *
  * @param calibratedPower the transmission range of the beacon (Defaults to: 0xF0 ~10m).
  *
  * @param connectable true to keep bluetooth connectable for other services, false otherwise. (Defaults to true)
  *
  * @param interval the rate at which the micro:bit will advertise url frames. (Defaults to MICROBIT_BLE_EDDYSTONE_ADV_INTERVAL)
  *
  * @note The calibratedPower value ranges from -100 to +20 to a resolution of 1. The calibrated power should be binary encoded.
  * More information can be found at https://github.com/google/eddystone/tree/master/eddystone-uid#tx-power
  */
int MicroBitBLEManager::advertiseEddystoneUid(const char* uid_namespace, const char* uid_instance, int8_t calibratedPower, bool connectable, uint16_t interval)
{
    ble->gap().stopAdvertising();
    ble->clearAdvertisingPayload();

    ble->setAdvertisingType(connectable ? GapAdvertisingParams::ADV_CONNECTABLE_UNDIRECTED : GapAdvertisingParams::ADV_NON_CONNECTABLE_UNDIRECTED);
    ble->setAdvertisingInterval(interval);

    ble->accumulateAdvertisingPayload(GapAdvertisingData::BREDR_NOT_SUPPORTED | GapAdvertisingData::LE_GENERAL_DISCOVERABLE);

    int ret = MicroBitEddystone::getInstance()->setUID(ble, uid_namespace, uid_instance, calibratedPower);

#if (MICROBIT_BLE_ADVERTISING_TIMEOUT > 0)
    ble->gap().setAdvertisingTimeout(MICROBIT_BLE_ADVERTISING_TIMEOUT);
#endif
    ble->gap().startAdvertising();

    return ret;
}
#endif

/**
 * Enter pairing mode. This is mode is called to initiate pairing, and to enable FOTA programming
 * of the micro:bit in cases where BLE is disabled during normal operation.
 *
 * @param display An instance of MicroBitDisplay used when displaying pairing information.
 * @param authorizationButton The button to use to authorise a pairing request.
 *
 * @code
 * // initiate pairing mode
 * bleManager.pairingMode(uBit.display, uBit.buttonA);
 * @endcode
 */
void MicroBitBLEManager::pairingMode(MicroBitDisplay &display, MicroBitButton &authorisationButton)
{
<<<<<<< HEAD
    // TODO make this configuration dependent
#ifdef TARGET_NRF51_CALLIOPE
    ManagedString namePrefix("Calliope mini [");
#else
=======
    // Do not page this fiber!
    currentFiber->flags |= MICROBIT_FIBER_FLAG_DO_NOT_PAGE;
        
>>>>>>> 8c2403e9
    ManagedString namePrefix("BBC micro:bit [");
#endif
    ManagedString namePostfix("]");
    ManagedString BLEName = namePrefix + deviceName + namePostfix;

<<<<<<< HEAD
#ifndef TARGET_NRF51_CALLIOPE
    ManagedString msg("PAIRING MODE!");
#endif

=======
>>>>>>> 8c2403e9
    int timeInPairingMode = 0;
    int brightness = 255;
    int fadeDirection = 0;

    currentMode = MICROBIT_MODE_PAIRING;

    ble->gap().stopAdvertising();

// Clear the whitelist (if we have one), so that we're discoverable by all BLE devices.
#if CONFIG_ENABLED(MICROBIT_BLE_WHITELIST)
    BLEProtocol::Address_t addresses[MICROBIT_BLE_MAXIMUM_BONDS];
    Gap::Whitelist_t whitelist;
    whitelist.addresses = addresses;
    whitelist.capacity = MICROBIT_BLE_MAXIMUM_BONDS;
    whitelist.size = 0;
    ble->gap().setWhitelist(whitelist);
    ble->gap().setAdvertisingPolicyMode(Gap::ADV_POLICY_IGNORE_WHITELIST);
#endif

    // Update the advertised name of this micro:bit to include the device name
    ble->clearAdvertisingPayload();

    ble->accumulateAdvertisingPayload(GapAdvertisingData::BREDR_NOT_SUPPORTED | GapAdvertisingData::LE_GENERAL_DISCOVERABLE);
    ble->accumulateAdvertisingPayload(GapAdvertisingData::COMPLETE_LOCAL_NAME, (uint8_t *)BLEName.toCharArray(), BLEName.length());
    ble->setAdvertisingType(GapAdvertisingParams::ADV_CONNECTABLE_UNDIRECTED);
    ble->setAdvertisingInterval(200);

    ble->gap().setAdvertisingTimeout(0);
    ble->gap().startAdvertising();

    // Stop any running animations on the display
    display.stopAnimation();
<<<<<<< HEAD
#ifndef TARGET_NRF51_CALLIOPE
    display.scroll(msg);
#endif
=======

    fiber_add_idle_component(this);

    showManagementModeAnimation(display);
>>>>>>> 8c2403e9

    // Display our name, visualised as a histogram in the display to aid identification.
    showNameHistogram(display);

    while (1)
    {
        if (pairingStatus & MICROBIT_BLE_PAIR_REQUEST)
        {
            timeInPairingMode = 0;
            MicroBitImage arrow("0,0,255,0,0\n0,255,0,0,0\n255,255,255,255,255\n0,255,0,0,0\n0,0,255,0,0\n");
            display.print(arrow, 0, 0, 0);

            if (fadeDirection == 0)
                brightness -= MICROBIT_PAIRING_FADE_SPEED;
            else
                brightness += MICROBIT_PAIRING_FADE_SPEED;

            if (brightness <= 40)
                display.clear();

            if (brightness <= 0)
                fadeDirection = 1;

            if (brightness >= 255)
                fadeDirection = 0;

            if (authorisationButton.isPressed())
            {
                pairingStatus &= ~MICROBIT_BLE_PAIR_REQUEST;
                pairingStatus |= MICROBIT_BLE_PAIR_PASSCODE;
            }
        }

        if (pairingStatus & MICROBIT_BLE_PAIR_PASSCODE)
        {
            timeInPairingMode = 0;
            display.setBrightness(255);
            for (int i = 0; i < passKey.length(); i++)
            {
                display.image.print(passKey.charAt(i), 0, 0);
                fiber_sleep(800);
                display.clear();
                fiber_sleep(200);

                if (pairingStatus & MICROBIT_BLE_PAIR_COMPLETE)
                    break;
            }

            fiber_sleep(1000);
        }

        if (pairingStatus & MICROBIT_BLE_PAIR_COMPLETE)
        {
            if (pairingStatus & MICROBIT_BLE_PAIR_SUCCESSFUL)
            {
                MicroBitImage tick("0,0,0,0,0\n0,0,0,0,255\n0,0,0,255,0\n255,0,255,0,0\n0,255,0,0,0\n");
                display.print(tick, 0, 0, 0);
                fiber_sleep(15000);
                timeInPairingMode = MICROBIT_BLE_PAIRING_TIMEOUT * 30;

                /*
                 * Disabled, as the API to return the number of active bonds is not reliable at present...
                 *
                display.clear();
                ManagedString c(getBondCount());
                ManagedString c2("/");
                ManagedString c3(MICROBIT_BLE_MAXIMUM_BONDS);
                ManagedString c4("USED");

                display.scroll(c+c2+c3+c4);
                *
                *
                */
            }
            else
            {
                MicroBitImage cross("255,0,0,0,255\n0,255,0,255,0\n0,0,255,0,0\n0,255,0,255,0\n255,0,0,0,255\n");
                display.print(cross, 0, 0, 0);
            }
        }

        fiber_sleep(100);
        timeInPairingMode++;

#ifndef TARGET_NRF51_CALLIOPE
        if (timeInPairingMode >= MICROBIT_BLE_PAIRING_TIMEOUT * 30)
            microbit_reset();
#endif
    }
}

/**
 * Displays the management mode animation on the provided MicroBitDisplay instance.
 *
 * @param display The Display instance used for displaying the animation.
 */
void MicroBitBLEManager::showManagementModeAnimation(MicroBitDisplay &display)
{
    // Animation for display object
    // https://makecode.microbit.org/93264-81126-90471-58367

    const uint8_t mgmt_animation[] __attribute__ ((aligned (4))) =
    {
         0xff, 0xff, 20, 0, 5, 0,
         255,255,255,255,255,   255,255,255,255,255,   255,255,  0,255,255,   255,  0,  0,  0,255,
         255,255,255,255,255,   255,255,  0,255,255,   255,  0,  0,  0,255,     0,  0,  0,  0,  0,
         255,255,  0,255,255,   255,  0,  0,  0,255,     0,  0,  0,  0,  0,     0,  0,  0,  0,  0,
         255,255,255,255,255,   255,255,  0,255,255,   255,  0,  0,  0,255,     0,  0,  0,  0,  0,
         255,255,255,255,255,   255,255,255,255,255,   255,255,  0,255,255,   255,  0,  0,  0,255
    };

    MicroBitImage mgmt((ImageData*)mgmt_animation);
    display.animate(mgmt,100,5);

    const uint8_t bt_icon_raw[] =
    {
          0,  0,255,255,  0,
        255,  0,255,  0,255,
          0,255,255,255,  0,
        255,  0,255,  0,255,
          0,  0,255,255,  0
    };

    MicroBitImage bt_icon(5,5,bt_icon_raw);
    display.print(bt_icon,0,0,0,0);

    for(int i=0; i < 255; i = i + 5){
        display.setBrightness(i);
        fiber_sleep(5);
    }
    fiber_sleep(1000);

}

/**
 * Displays the device's ID code as a histogram on the provided MicroBitDisplay instance.
 *
 * @param display The display instance used for displaying the histogram.
 */
void MicroBitBLEManager::showNameHistogram(MicroBitDisplay &display)
{
    uint32_t n = NRF_FICR->DEVICEID[1];
    int ld = 1;
    int d = MICROBIT_DFU_HISTOGRAM_HEIGHT;
    int h;

    display.clear();
    for (int i = 0; i < MICROBIT_DFU_HISTOGRAM_WIDTH; i++)
    {
        h = (n % d) / ld;

        n -= h;
        d *= MICROBIT_DFU_HISTOGRAM_HEIGHT;
        ld *= MICROBIT_DFU_HISTOGRAM_HEIGHT;

        for (int j = 0; j < h + 1; j++)
            display.image.setPixelValue(MICROBIT_DFU_HISTOGRAM_WIDTH - i - 1, MICROBIT_DFU_HISTOGRAM_HEIGHT - j - 1, 255);
    }
}

/**
 * Restarts into BLE Mode
 *
 */
 void MicroBitBLEManager::restartInBLEMode(){
   KeyValuePair* RebootMode = storage->get("RebootMode");
   if(RebootMode == NULL){
     uint8_t RebootModeValue = MICROBIT_MODE_PAIRING;
     storage->put("RebootMode", &RebootModeValue, sizeof(RebootMode));
     delete RebootMode;
   }
   microbit_reset();
 }

 /**
  * Get BLE mode. Returns the current mode: application, pairing mode
  */
uint8_t MicroBitBLEManager::getCurrentMode(){
  return currentMode;
}<|MERGE_RESOLUTION|>--- conflicted
+++ resolved
@@ -73,11 +73,7 @@
 #define SECURITY_MODE_IS(x) (SECURITY_MODE(MICROBIT_BLE_SECURITY_LEVEL) == SECURITY_MODE(x))
 
 const char *MICROBIT_BLE_MANUFACTURER = NULL;
-#ifdef TARGET_NRF51_CALLIOPE
 const char *MICROBIT_BLE_MODEL = "Calliope mini";
-#else
-const char *MICROBIT_BLE_MODEL = "BBC micro:bit";
-#endif
 const char *MICROBIT_BLE_HARDWARE_VERSION = NULL;
 const char *MICROBIT_BLE_FIRMWARE_VERSION = MICROBIT_DAL_VERSION;
 const char *MICROBIT_BLE_SOFTWARE_VERSION = NULL;
@@ -300,12 +296,7 @@
   */
 void MicroBitBLEManager::init(ManagedString deviceName, ManagedString serialNumber, EventModel &messageBus, bool enableBonding)
 {
-    // TODO make this configuration dependent
-#ifdef TARGET_NRF51_CALLIOPE
-    ManagedString BLEName("Calliope mini");
-#else
-    ManagedString BLEName("BBC micro:bit");
-#endif
+    ManagedString BLEName(MICROBIT_BLE_MODEL);
     this->deviceName = deviceName;
 
 #if !(CONFIG_ENABLED(MICROBIT_BLE_WHITELIST))
@@ -349,13 +340,13 @@
 // Default to passkey pairing with MITM protection
 #if (SECURITY_MODE_IS(SECURITY_MODE_ENCRYPTION_NO_MITM))
     // Just Works
-    ble->securityManager().init(enableBonding, false, SecurityManager::IO_CAPS_NONE, (const uint8_t*) "000000");
+    ble->securityManager().init(enableBonding, false, SecurityManager::IO_CAPS_NONE);
 #elif (SECURITY_MODE_IS(SECURITY_MODE_ENCRYPTION_OPEN_LINK))
     // no security
-    ble->securityManager().init(false, false, SecurityManager::IO_CAPS_DISPLAY_ONLY,  (const uint8_t*) "000000");
+    ble->securityManager().init(false, false, SecurityManager::IO_CAPS_DISPLAY_ONLY);
 #else
     // passkey
-    ble->securityManager().init(enableBonding, true, SecurityManager::IO_CAPS_DISPLAY_ONLY,  (const uint8_t*) "000000");
+    ble->securityManager().init(enableBonding, true, SecurityManager::IO_CAPS_DISPLAY_ONLY);
 #endif
 
     if (enableBonding)
@@ -392,7 +383,6 @@
 // Bring up core BLE services.
 #if CONFIG_ENABLED(MICROBIT_BLE_DFU_SERVICE)
     new MicroBitDFUService(*ble);
-    ble->gap().accumulateAdvertisingPayload(GapAdvertisingData::COMPLETE_LIST_128BIT_SERVICE_IDS, MicroBitDFUServiceUUID, 16);
 #endif
 
 #if CONFIG_ENABLED(MICROBIT_BLE_PARTIAL_FLASHING)
@@ -651,28 +641,13 @@
  */
 void MicroBitBLEManager::pairingMode(MicroBitDisplay &display, MicroBitButton &authorisationButton)
 {
-<<<<<<< HEAD
-    // TODO make this configuration dependent
-#ifdef TARGET_NRF51_CALLIOPE
-    ManagedString namePrefix("Calliope mini [");
-#else
-=======
     // Do not page this fiber!
     currentFiber->flags |= MICROBIT_FIBER_FLAG_DO_NOT_PAGE;
-        
->>>>>>> 8c2403e9
-    ManagedString namePrefix("BBC micro:bit [");
-#endif
+
+    ManagedString namePrefix("Calliope mini [");
     ManagedString namePostfix("]");
     ManagedString BLEName = namePrefix + deviceName + namePostfix;
 
-<<<<<<< HEAD
-#ifndef TARGET_NRF51_CALLIOPE
-    ManagedString msg("PAIRING MODE!");
-#endif
-
-=======
->>>>>>> 8c2403e9
     int timeInPairingMode = 0;
     int brightness = 255;
     int fadeDirection = 0;
@@ -705,16 +680,10 @@
 
     // Stop any running animations on the display
     display.stopAnimation();
-<<<<<<< HEAD
-#ifndef TARGET_NRF51_CALLIOPE
-    display.scroll(msg);
-#endif
-=======
 
     fiber_add_idle_component(this);
 
     showManagementModeAnimation(display);
->>>>>>> 8c2403e9
 
     // Display our name, visualised as a histogram in the display to aid identification.
     showNameHistogram(display);
@@ -799,10 +768,8 @@
         fiber_sleep(100);
         timeInPairingMode++;
 
-#ifndef TARGET_NRF51_CALLIOPE
         if (timeInPairingMode >= MICROBIT_BLE_PAIRING_TIMEOUT * 30)
             microbit_reset();
-#endif
     }
 }
 
