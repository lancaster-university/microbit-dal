--- conflicted
+++ resolved
@@ -39,21 +39,9 @@
     NVIC_SystemReset();
 }
 
-<<<<<<< HEAD
-
-/**
-  * Callback when a BLE GATT disconnect occurs.
-  */
-void bleDisconnectionCallback(Gap::Handle_t, Gap::DisconnectionReason_t)
-{
-    uBit.ble->startAdvertising(); 
-=======
-void bleDisconnectionCallback(const Gap::DisconnectionCallbackParams_t *reason)
-{
-    (void) reason; /* -Wunused-param */
-
+void bleDisconnectionCallback(const Gap::DisconnectionCallbackParams_t *)
+{
     uBit.ble->startAdvertising();
->>>>>>> 32faae52
 }
 
 
