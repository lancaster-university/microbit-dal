<<<<<<< HEAD
# This file is no longer auto-generated to make the repository builds with GCC
# and ARMCC no matter what.

cmake_minimum_required(VERSION 2.8.11)

enable_language(ASM)

set(YOTTA_AUTO_MICROBIT-DAL_CPP_FILES
    "MicroBitSuperMain.cpp"
    "MicroBitI2C.cpp"
    "MicroBitMultiButton.cpp"
    "MicroBitFont.cpp"
    "MicroBit.cpp"
    "MicroBitButton.cpp"
    "MicroBitMessageBus.cpp"
    "MicroBitCompass.cpp"
    "MicroBitEvent.cpp"
    "MicroBitFiber.cpp"
    "ManagedString.cpp"
    "MicroBitAccelerometer.cpp"
    "MicroBitThermometer.cpp"
    "MicroBitIO.cpp"
    "MicroBitCompat.cpp"
    "MicroBitImage.cpp"
    "MicroBitDisplay.cpp"
    "DynamicPwm.cpp"
    "MicroBitPin.cpp"
    "MicroBitSerial.cpp"
    "MicroBitHeapAllocator.cpp"
    "MicroBitListener.cpp"
    "MemberFunctionCallback.cpp"
    "ble-services/MicroBitDFUService.cpp"
    "ble-services/MicroBitEventService.cpp"
    "ble-services/MicroBitLEDService.cpp"
    "ble-services/MicroBitAccelerometerService.cpp"
    "ble-services/MicroBitMagnetometerService.cpp"
    "ble-services/MicroBitButtonService.cpp"
    "ble-services/MicroBitIOPinService.cpp"
    "ble-services/MicroBitTemperatureService.cpp"
)

if (YOTTA_CFG_MICROBIT_CONFIGFILE)
    set(CMAKE_CXX_FLAGS "${CMAKE_CXX_FLAGS} ${YOTTA_FORCE_INCLUDE_FLAG} \"${YOTTA_CFG_MICROBIT_CONFIGFILE}\"")
endif ()

if(CMAKE_COMPILER_IS_GNUCC)
  file(REMOVE "asm/CortexContextSwitch.s")
  configure_file("asm/CortexContextSwitch.s.gcc" "asm/CortexContextSwitch.s" COPYONLY)
else()
  file(REMOVE "asm/CortexContextSwitch.s")
  configure_file("asm/CortexContextSwitch.s.armcc" "asm/CortexContextSwitch.s" COPYONLY)
endif()

set(YOTTA_AUTO_MICROBIT-DAL_S_FILES
    "asm/CortexContextSwitch.s"
)

add_library(microbit-dal
    ${YOTTA_AUTO_MICROBIT-DAL_CPP_FILES}
    ${YOTTA_AUTO_MICROBIT-DAL_S_FILES}
)

yotta_postprocess_target(LIBRARY microbit-dal)

target_link_libraries(microbit-dal
    mbed-classic
    ble
    ble-nrf51822
)
=======
# This file is no longer auto-generated to make the repository builds with GCC
# and ARMCC no matter what.

cmake_minimum_required(VERSION 2.8.11)

enable_language(ASM)

set(YOTTA_AUTO_MICROBIT-DAL_CPP_FILES
    "MicroBitSuperMain.cpp"
    "MicroBitI2C.cpp"
    "MicroBitMultiButton.cpp"
    "MicroBitFont.cpp"
    "MicroBit.cpp"
    "MicroBitButton.cpp"
    "MicroBitMessageBus.cpp"
    "MicroBitCompass.cpp"
    "MicroBitEventService.cpp"
    "MicroBitEvent.cpp"
    "MicroBitFiber.cpp"
    "ManagedString.cpp"
    "MicroBitAccelerometer.cpp"
    "MicroBitDFUService.cpp"
    "MicroBitIO.cpp"
    "MicroBitCompat.cpp"
    "MicroBitImage.cpp"
    "MicroBitDisplay.cpp"
    "DynamicPwm.cpp"
    "MicroBitPin.cpp"
    "MicroBitSerial.cpp"
    "MicroBitHeapAllocator.cpp"
    "MicroBitListener.cpp"
    "MemberFunctionCallback.cpp"
)

execute_process(WORKING_DIRECTORY "../../yotta_modules/${PROJECT_NAME}" COMMAND "git" "log" "--pretty=format:%h" "-n" "1" OUTPUT_VARIABLE git_hash)
execute_process(WORKING_DIRECTORY "../../yotta_modules/${PROJECT_NAME}" COMMAND "git" "rev-parse" "--abbrev-ref" "HEAD" OUTPUT_VARIABLE git_branch OUTPUT_STRIP_TRAILING_WHITESPACE)

if (${git_branch} STREQUAL "master")
    set(MICROBIT_DAL_VERSION_STRING "${YOTTA_MICROBIT_DAL_VERSION_STRING}")
else()
    set(MICROBIT_DAL_VERSION_STRING "${YOTTA_MICROBIT_DAL_VERSION_STRING}-${git_branch}-g${git_hash}")
endif()

set(MICROBIT_DAL_VERSION_FLAGS "-DMICROBIT_DAL_VERSION=\\\"${MICROBIT_DAL_VERSION_STRING}\\\"")

set (CMAKE_CXX_FLAGS "${CMAKE_CXX_FLAGS} ${MICROBIT_DAL_VERSION_FLAGS}")

if (YOTTA_CFG_MICROBIT_CONFIGFILE)
    set(CMAKE_CXX_FLAGS "${CMAKE_CXX_FLAGS} ${YOTTA_FORCE_INCLUDE_FLAG} \"${YOTTA_CFG_MICROBIT_CONFIGFILE}\"")
endif ()


if(CMAKE_COMPILER_IS_GNUCC)
  file(REMOVE "CortexContextSwitch.s")
  configure_file("CortexContextSwitch.s.gcc" "CortexContextSwitch.s" COPYONLY)
else()
  file(REMOVE "CortexContextSwitch.s")
  configure_file("CortexContextSwitch.s.armcc" "CortexContextSwitch.s" COPYONLY)
endif()

set(YOTTA_AUTO_MICROBIT-DAL_S_FILES
    "CortexContextSwitch.s"
)

add_library(microbit-dal
    ${YOTTA_AUTO_MICROBIT-DAL_CPP_FILES}
    ${YOTTA_AUTO_MICROBIT-DAL_S_FILES}
)

yotta_postprocess_target(LIBRARY microbit-dal)

target_link_libraries(microbit-dal
    mbed-classic
    ble
    ble-nrf51822
)
>>>>>>> 85b2b1e0
<|MERGE_RESOLUTION|>--- conflicted
+++ resolved
@@ -1,4 +1,3 @@
-<<<<<<< HEAD
 # This file is no longer auto-generated to make the repository builds with GCC
 # and ARMCC no matter what.
 
@@ -40,6 +39,19 @@
     "ble-services/MicroBitTemperatureService.cpp"
 )
 
+execute_process(WORKING_DIRECTORY "../../yotta_modules/${PROJECT_NAME}" COMMAND "git" "log" "--pretty=format:%h" "-n" "1" OUTPUT_VARIABLE git_hash)
+execute_process(WORKING_DIRECTORY "../../yotta_modules/${PROJECT_NAME}" COMMAND "git" "rev-parse" "--abbrev-ref" "HEAD" OUTPUT_VARIABLE git_branch OUTPUT_STRIP_TRAILING_WHITESPACE)
+
+if (${git_branch} STREQUAL "master")
+    set(MICROBIT_DAL_VERSION_STRING "${YOTTA_MICROBIT_DAL_VERSION_STRING}")
+else()
+    set(MICROBIT_DAL_VERSION_STRING "${YOTTA_MICROBIT_DAL_VERSION_STRING}-${git_branch}-g${git_hash}")
+endif()
+
+set(MICROBIT_DAL_VERSION_FLAGS "-DMICROBIT_DAL_VERSION=\\\"${MICROBIT_DAL_VERSION_STRING}\\\"")
+
+set (CMAKE_CXX_FLAGS "${CMAKE_CXX_FLAGS} ${MICROBIT_DAL_VERSION_FLAGS}")
+
 if (YOTTA_CFG_MICROBIT_CONFIGFILE)
     set(CMAKE_CXX_FLAGS "${CMAKE_CXX_FLAGS} ${YOTTA_FORCE_INCLUDE_FLAG} \"${YOTTA_CFG_MICROBIT_CONFIGFILE}\"")
 endif ()
@@ -67,82 +79,4 @@
     mbed-classic
     ble
     ble-nrf51822
-)
-=======
-# This file is no longer auto-generated to make the repository builds with GCC
-# and ARMCC no matter what.
-
-cmake_minimum_required(VERSION 2.8.11)
-
-enable_language(ASM)
-
-set(YOTTA_AUTO_MICROBIT-DAL_CPP_FILES
-    "MicroBitSuperMain.cpp"
-    "MicroBitI2C.cpp"
-    "MicroBitMultiButton.cpp"
-    "MicroBitFont.cpp"
-    "MicroBit.cpp"
-    "MicroBitButton.cpp"
-    "MicroBitMessageBus.cpp"
-    "MicroBitCompass.cpp"
-    "MicroBitEventService.cpp"
-    "MicroBitEvent.cpp"
-    "MicroBitFiber.cpp"
-    "ManagedString.cpp"
-    "MicroBitAccelerometer.cpp"
-    "MicroBitDFUService.cpp"
-    "MicroBitIO.cpp"
-    "MicroBitCompat.cpp"
-    "MicroBitImage.cpp"
-    "MicroBitDisplay.cpp"
-    "DynamicPwm.cpp"
-    "MicroBitPin.cpp"
-    "MicroBitSerial.cpp"
-    "MicroBitHeapAllocator.cpp"
-    "MicroBitListener.cpp"
-    "MemberFunctionCallback.cpp"
-)
-
-execute_process(WORKING_DIRECTORY "../../yotta_modules/${PROJECT_NAME}" COMMAND "git" "log" "--pretty=format:%h" "-n" "1" OUTPUT_VARIABLE git_hash)
-execute_process(WORKING_DIRECTORY "../../yotta_modules/${PROJECT_NAME}" COMMAND "git" "rev-parse" "--abbrev-ref" "HEAD" OUTPUT_VARIABLE git_branch OUTPUT_STRIP_TRAILING_WHITESPACE)
-
-if (${git_branch} STREQUAL "master")
-    set(MICROBIT_DAL_VERSION_STRING "${YOTTA_MICROBIT_DAL_VERSION_STRING}")
-else()
-    set(MICROBIT_DAL_VERSION_STRING "${YOTTA_MICROBIT_DAL_VERSION_STRING}-${git_branch}-g${git_hash}")
-endif()
-
-set(MICROBIT_DAL_VERSION_FLAGS "-DMICROBIT_DAL_VERSION=\\\"${MICROBIT_DAL_VERSION_STRING}\\\"")
-
-set (CMAKE_CXX_FLAGS "${CMAKE_CXX_FLAGS} ${MICROBIT_DAL_VERSION_FLAGS}")
-
-if (YOTTA_CFG_MICROBIT_CONFIGFILE)
-    set(CMAKE_CXX_FLAGS "${CMAKE_CXX_FLAGS} ${YOTTA_FORCE_INCLUDE_FLAG} \"${YOTTA_CFG_MICROBIT_CONFIGFILE}\"")
-endif ()
-
-
-if(CMAKE_COMPILER_IS_GNUCC)
-  file(REMOVE "CortexContextSwitch.s")
-  configure_file("CortexContextSwitch.s.gcc" "CortexContextSwitch.s" COPYONLY)
-else()
-  file(REMOVE "CortexContextSwitch.s")
-  configure_file("CortexContextSwitch.s.armcc" "CortexContextSwitch.s" COPYONLY)
-endif()
-
-set(YOTTA_AUTO_MICROBIT-DAL_S_FILES
-    "CortexContextSwitch.s"
-)
-
-add_library(microbit-dal
-    ${YOTTA_AUTO_MICROBIT-DAL_CPP_FILES}
-    ${YOTTA_AUTO_MICROBIT-DAL_S_FILES}
-)
-
-yotta_postprocess_target(LIBRARY microbit-dal)
-
-target_link_libraries(microbit-dal
-    mbed-classic
-    ble
-    ble-nrf51822
-)
->>>>>>> 85b2b1e0
+)