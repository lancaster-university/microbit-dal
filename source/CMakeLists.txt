--- conflicted
+++ resolved
@@ -26,15 +26,12 @@
     "MicroBitPin.cpp"
     "MicroBitSerial.cpp"
     "MicroBitHeapAllocator.cpp"
-<<<<<<< HEAD
+    "MicroBitListener.cpp"
+    "MemberFunctionCallback.cpp"
     "ble-services/MicroBitDFUService.cpp"
     "ble-services/MicroBitEventService.cpp"
     "ble-services/MicroBitLEDService.cpp"
     "ble-services/MicroBitAccelerometerService.cpp"
-=======
-    "MicroBitListener.cpp"
-    "MemberFunctionCallback.cpp"
->>>>>>> ff1faab0
 )
 
 if (YOTTA_CFG_MICROBIT_CONFIGFILE)
@@ -64,4 +61,4 @@
     mbed-classic
     ble
     ble-nrf51822
-)
+)