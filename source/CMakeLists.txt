--- conflicted
+++ resolved
@@ -41,14 +41,11 @@
     "drivers/MicroBitStorage.cpp"
     "drivers/MicroBitThermometer.cpp"
     "drivers/TimedInterruptIn.cpp"
-<<<<<<< HEAD
-    "drivers/CalliopeSoundMotor.cpp"
-    "drivers/CalliopeRGB.cpp"
-=======
     "drivers/MicroBitFlash.cpp"
     "drivers/MicroBitFile.cpp"
     "drivers/MicroBitFileSystem.cpp"
->>>>>>> f569f5f6
+    "drivers/CalliopeSoundMotor.cpp"
+    "drivers/CalliopeRGB.cpp"
 
     "bluetooth/MicroBitAccelerometerService.cpp"
     "bluetooth/MicroBitBLEManager.cpp"
