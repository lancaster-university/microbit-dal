--- conflicted
+++ resolved
@@ -71,11 +71,6 @@
   */
 void MicroBitAccelerometerService::accelerometerUpdate(MicroBitEvent)
 {
-<<<<<<< HEAD
-=======
-    (void) e; /* -Wunused-parameter */
-
->>>>>>> 32faae52
     if (ble.getGapState().connected)
     {
 		accelerometerDataCharacteristicBuffer[0] = uBit.accelerometer.getX();
